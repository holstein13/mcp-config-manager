--- conflicted
+++ resolved
@@ -153,14 +153,10 @@
     def _setup_qt_window(self):
         """Set up Qt window properties."""
         self.setWindowTitle("MCP Config Manager")
-<<<<<<< HEAD
-        self.setGeometry(100, 100, 1000, 700)
-=======
 
         # Set larger default size and minimum size for better usability
         self.setGeometry(100, 100, 1400, 900)
         self.setMinimumSize(1200, 800)
->>>>>>> 95c58b67
 
         # Ensure window gets focus and comes to front
         self.raise_()
@@ -170,161 +166,9 @@
         """Set up tkinter window properties."""
         self.root = tk.Tk()
         self.root.title("MCP Config Manager")
-<<<<<<< HEAD
-        self.root.geometry("1000x700+100+100")
-
-    def _setup_theme_system(self):
-        """Initialize the theme management system."""
-        try:
-            from .themes import get_theme_manager
-            self.theme_manager = get_theme_manager()
-
-            # Fix: Properly validate and extract theme value
-            if hasattr(self.ui_config.theme, 'value'):
-                theme_value = self.ui_config.theme.value
-            else:
-                theme_value = str(self.ui_config.theme)
-
-            # Validate theme value
-            valid_themes = ['light', 'dark', 'system']
-            if theme_value not in valid_themes:
-                logging.warning(f"Invalid theme '{theme_value}', defaulting to 'system'")
-                theme_value = 'system'
-
-            self.theme_manager.initialize(self.ui_config)
-
-            # Register for theme changes
-            self.theme_manager.register_theme_callback('main_window', self._on_theme_changed)
-
-            # Apply initial stylesheet
-            if USING_QT:
-                self._apply_theme_stylesheet()
-
-            logging.debug(f"Theme system initialized with {self.theme_manager.get_current_theme()} theme")
-
-        except ImportError as e:
-            logging.warning(f"Theme system not available: {e}")
-            self.theme_manager = None
-        except Exception as e:
-            logging.error(f"Failed to initialize theme system: {e}")
-            self.theme_manager = None
-
-    def _apply_theme_stylesheet(self):
-        """Apply the current theme stylesheet to the application."""
-        if USING_QT and hasattr(self, 'theme_manager') and self.theme_manager:
-            stylesheet = self.theme_manager.generate_stylesheet()
-            QApplication.instance().setStyleSheet(stylesheet)
-            logging.debug("Applied theme stylesheet")
-
-    def _on_theme_changed(self, theme_name: str, colors):
-        """Handle theme change notifications."""
-        logging.info(f"Theme changed to: {theme_name}")
-        if USING_QT:
-            self._apply_theme_stylesheet()
-
-            # Update toolbar button styles with new colors
-            if hasattr(self, 'toolbar'):
-                self._update_toolbar_theme(colors)
-        else:
-            # Basic tkinter theme support
-            self._apply_tkinter_theme(colors)
-
-    def _update_toolbar_theme(self, colors):
-        """Update toolbar button styles with new theme colors."""
-        button_style = f"""
-            QPushButton {{
-                background-color: {colors.control_bg};
-                border: 1px solid {colors.control_border};
-                padding: 4px 8px;
-                border-radius: 3px;
-                font-size: 12px;
-                color: {colors.text_primary};
-            }}
-            QPushButton:hover {{
-                background-color: {colors.control_hover};
-                border: 1px solid {colors.accent_primary};
-            }}
-            QPushButton:pressed {{
-                background-color: {colors.control_pressed};
-            }}
-            QPushButton:disabled {{
-                background-color: {colors.bg_secondary};
-                color: {colors.text_disabled};
-                border-color: {colors.border_secondary};
-            }}
-        """
-
-        # Update all toolbar buttons
-        from PyQt6.QtWidgets import QPushButton
-        for widget in self.toolbar.children():
-            if isinstance(widget, QPushButton):
-                widget.setStyleSheet(button_style)
-
-    def _apply_tkinter_theme(self, colors):
-        """Apply basic theme colors to tkinter widgets."""
-        if not USING_QT and hasattr(self, 'root'):
-            try:
-                # Convert colors dict to accessible format
-                color_dict = colors.to_dict() if hasattr(colors, 'to_dict') else colors
-
-                # Apply basic colors to root window
-                self.root.configure(
-                    bg=color_dict.get('bg_primary', '#FFFFFF'),
-                    fg=color_dict.get('text_primary', '#000000')
-                )
-
-                # Update all child widgets with basic theming
-                self._update_tkinter_widgets(self.root, color_dict)
-
-                logging.debug("Applied basic tkinter theme")
-            except Exception as e:
-                logging.warning(f"Failed to apply tkinter theme: {e}")
-
-    def _update_tkinter_widgets(self, parent, colors):
-        """Recursively update tkinter widgets with theme colors."""
-        try:
-            import tkinter as tk
-            for child in parent.winfo_children():
-                widget_class = child.winfo_class()
-
-                # Apply basic colors based on widget type
-                if widget_class in ['Frame', 'Toplevel']:
-                    child.configure(bg=colors.get('bg_secondary', '#F6F6F6'))
-                elif widget_class in ['Label']:
-                    child.configure(
-                        bg=colors.get('bg_primary', '#FFFFFF'),
-                        fg=colors.get('text_primary', '#000000')
-                    )
-                elif widget_class in ['Button']:
-                    child.configure(
-                        bg=colors.get('control_bg', '#FFFFFF'),
-                        fg=colors.get('text_primary', '#000000'),
-                        activebackground=colors.get('control_hover', '#E5E5EA')
-                    )
-                elif widget_class in ['Entry', 'Text']:
-                    child.configure(
-                        bg=colors.get('control_bg', '#FFFFFF'),
-                        fg=colors.get('text_primary', '#000000'),
-                        insertbackground=colors.get('text_primary', '#000000')
-                    )
-                elif widget_class in ['Listbox']:
-                    child.configure(
-                        bg=colors.get('list_bg', '#FFFFFF'),
-                        fg=colors.get('text_primary', '#000000'),
-                        selectbackground=colors.get('selection_bg', '#0056B3'),
-                        selectforeground=colors.get('text_inverse', '#FFFFFF')
-                    )
-
-                # Recursively update children
-                self._update_tkinter_widgets(child, colors)
-        except Exception as e:
-            logging.debug(f"Error updating tkinter widget: {e}")
-
-=======
         self.root.geometry("1400x900+100+100")
         self.root.minsize(1200, 800)
     
->>>>>>> 95c58b67
     def _setup_ui(self):
         """Set up the main UI layout."""
         if USING_QT:
